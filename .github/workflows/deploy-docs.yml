name: 'Build and Deploy documentation'

on:
  push:
    branches:
      - main
    tags: '*'

jobs:
  # Build job
  test_and_deploy:
    runs-on: ubuntu-latest
    steps:
    - uses: actions/checkout@v3
    - name: python setup
      uses: actions/setup-python@v4
      with:
        python-version: '3.9'

    - name: Checking pip 
      run:  python -m ensurepip --upgrade

    - name: install pdoc3
      run: pip install pdoc3

    - name: Install
      run: pip install ${{github.workspace}}

    - name: Test
      working-directory: ${{github.workspace}}/test
      run: python -m unittest 

    - name: Build docs
      run: pdoc --html quera_ahs_utils 

    - name: Move assests
      run: |
<<<<<<< HEAD
        mkdir _site/
        tar -czvf _site/github-pages.tar.gz ./html/quera_ahs_utils

    - name: Upload artifact
      uses: actions/upload-pages-artifact@v1


  # Deploy job
  deploy:
    # Add a dependency to the build job
    needs: test_and_build

    # Grant GITHUB_TOKEN the permissions required to make a Pages deployment
    permissions:
      pages: write      # to deploy to Pages
      id-token: write   # to verify the deployment originates from an appropriate source

    # Deploy to the github-pages environment
    environment:
      name: github-pages
      url: ${{ steps.deployment.outputs.page_url }}

    # Specify runner + deployment step
    runs-on: ubuntu-latest
    steps:
      - name: Deploy to GitHub Pages
        id: deployment
        uses: actions/deploy-pages@v1
=======
        mkdir ${{github.workspace}}/docs
        mv ${{github.workspace}}/html/quera_ahs_utils/* ${{github.workspace}}/docs/
    
    - name: Commit changes
      uses: EndBug/add-and-commit@v9 # You can change this to use a specific version.
      with:
        add: '${{github.workspace}}/docs/'
        message: 'updating docs/'
>>>>>>> af1ab167
<|MERGE_RESOLUTION|>--- conflicted
+++ resolved
@@ -35,36 +35,6 @@
 
     - name: Move assests
       run: |
-<<<<<<< HEAD
-        mkdir _site/
-        tar -czvf _site/github-pages.tar.gz ./html/quera_ahs_utils
-
-    - name: Upload artifact
-      uses: actions/upload-pages-artifact@v1
-
-
-  # Deploy job
-  deploy:
-    # Add a dependency to the build job
-    needs: test_and_build
-
-    # Grant GITHUB_TOKEN the permissions required to make a Pages deployment
-    permissions:
-      pages: write      # to deploy to Pages
-      id-token: write   # to verify the deployment originates from an appropriate source
-
-    # Deploy to the github-pages environment
-    environment:
-      name: github-pages
-      url: ${{ steps.deployment.outputs.page_url }}
-
-    # Specify runner + deployment step
-    runs-on: ubuntu-latest
-    steps:
-      - name: Deploy to GitHub Pages
-        id: deployment
-        uses: actions/deploy-pages@v1
-=======
         mkdir ${{github.workspace}}/docs
         mv ${{github.workspace}}/html/quera_ahs_utils/* ${{github.workspace}}/docs/
     
@@ -72,5 +42,4 @@
       uses: EndBug/add-and-commit@v9 # You can change this to use a specific version.
       with:
         add: '${{github.workspace}}/docs/'
-        message: 'updating docs/'
->>>>>>> af1ab167
+        message: 'updating docs/'